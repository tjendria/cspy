--- conflicted
+++ resolved
@@ -29,22 +29,6 @@
         self.consumed_resources = [4, 15.3]
 
     @parameterized.expand(zip(range(100), range(100)))
-<<<<<<< HEAD
-    def testBiDirectionalBothDynamic(self, _, seed):
-        bidirec = BiDirectional(self.G, self.max_res, self.min_res, seed=seed)
-        # Run and test results
-        bidirec.run()
-        path = bidirec.path
-        cost = bidirec.total_cost
-        total_res = bidirec.consumed_resources
-        self.assertEqual(path, ['Source', 'A', 'B', 'C', 'Sink'])
-        self.assertEqual(cost, -13)
-        self.assertTrue(all(total_res == [4, 15.3]))
-
-
-if __name__ == '__main__':
-    unittest.main(TestsIssue25())
-=======
     def test_bidirectional_random(self, _, seed):
         alg = BiDirectional(self.G,
                             self.max_res,
@@ -54,5 +38,4 @@
         alg.run()
         self.assertEqual(alg.path, self.result_path)
         self.assertEqual(alg.total_cost, self.total_cost)
-        self.assertTrue(all(alg.consumed_resources == self.consumed_resources))
->>>>>>> 0154913f
+        self.assertTrue(all(alg.consumed_resources == self.consumed_resources))