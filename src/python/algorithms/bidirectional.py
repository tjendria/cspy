--- conflicted
+++ resolved
@@ -83,9 +83,6 @@
     REF_callback : REFCallback, optional
         Custom resource extension callback. See `REFs`_ for more details.
         Default : None
-
-    two_cycle_elimination: bool, optional
-        whether 2-cycles should be eliminated for non-elementary RCSPP
 
     .. _REFs : https://cspy.readthedocs.io/en/latest/ref.html
     .. _Tilk 2017: https://www.sciencedirect.com/science/article/pii/S0377221717302035
@@ -108,11 +105,8 @@
         critical_res: Optional[int] = None,
         # seed: Union[int] = None,
         REF_callback: Optional[REFCallback] = None,
-<<<<<<< HEAD
+        num: Optional[int] = 1
         two_cycle_elimination: Optional[bool] = False,
-=======
-        num: Optional[int] = 1
->>>>>>> 5321d519
     ):
         # Check inputs
         check(G, max_res, min_res, direction, REF_callback, __name__)
