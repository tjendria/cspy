--- conflicted
+++ resolved
@@ -1,37 +1,17 @@
-<<<<<<< HEAD
-import sys
 from time import time
 from copy import deepcopy
-=======
-from time import time
-from copy import deepcopy
-from itertools import islice
->>>>>>> 0154913f
 from operator import add, sub
 from logging import getLogger
-from typing import List, Union, Optional, Callable
 from collections import OrderedDict, deque
-<<<<<<< HEAD
-from multiprocessing import Process, Manager
-=======
 from typing import List, Dict, Optional, Callable, Union, Tuple
->>>>>>> 0154913f
 
 from networkx import DiGraph
 from numpy import array, zeros
 from numpy.random import RandomState
-from networkx import DiGraph
-
-<<<<<<< HEAD
-from cspy.checking import check, check_seed, check_time_limit_breached
-from cspy.preprocessing import preprocess_graph
-from cspy.algorithms.bidirectional_search import Search
-from cspy.algorithms.label import Label
-=======
+
 from cspy.algorithms.label import Label
 from cspy.preprocessing import preprocess_graph
 from cspy.checking import check, check_seed, check_time_limit_breached
->>>>>>> 0154913f
 
 LOG = getLogger(__name__)
 
@@ -56,10 +36,6 @@
         :math:`[H_B, L_1, L_2, ..., L_{n\_res}]` lower bounds for resource
         usage (including initial backward stopping point).
         We must have ``len(min_res)`` :math:`=` ``len(max_res)`` :math:`\geq 2`
-<<<<<<< HEAD
-
-=======
->>>>>>> 0154913f
     preprocess : bool, optional
         enables preprocessing routine. Default : False.
     direction : string, optional
@@ -67,17 +43,6 @@
         Either "both", "forward", or, "backward". Default : "both".
     method : string, optional
         preferred method for determining search direction.
-<<<<<<< HEAD
-        Either "random", "generated" (direction with least number of generated labels),
-        "processed" (direction with least number of processed labels), or,
-        "unprocessed" (direction with least number of unprocessed labels).
-        Default: "random"
-
-    time_limit : int, optional
-        time limit in seconds.
-        Default: None
-
-=======
         Either "random", "generated" (direction with least number of generated
         labels), "processed" (direction with least number of processed labels),
         or, "unprocessed" (direction with least number of unprocessed labels).
@@ -85,31 +50,15 @@
     time_limit : int, optional
         time limit in seconds.
         Default: None
->>>>>>> 0154913f
     threshold : float, optional
         specify a threshold for a an acceptable resource feasible path with
         total cost <= threshold.
         Note this typically causes the search to terminate early.
         Default: None
-<<<<<<< HEAD
-
-=======
->>>>>>> 0154913f
     elementary : bool, optional
         whether the problem is elementary. i.e. no cycles are allowed in the
         final path. Note this may increase run time.
         Default: False
-<<<<<<< HEAD
-
-    seed : None or int or numpy.random.RandomState instance, optional
-        seed for PSOLGENT class. Default : None (which gives a single value
-        numpy.random.RandomState).
-
-    REF_forward, REF_backward, REF_join : functions, optional
-        Custom resource extension functions. See `REFs`_ for more details.
-        Default : additive
-
-=======
     dominance_checks : int, optional
         multiple of iterations to run the dominance checks.
         Default : 2 (every second iteration)
@@ -119,7 +68,6 @@
     REF_forward, REF_backward, REF_join : functions, optional
         Custom resource extension functions. See `REFs`_ for more details.
         Default : additive
->>>>>>> 0154913f
     .. _REFs : https://cspy.readthedocs.io/en/latest/how_to.html#refs
     .. _Tilk 2017: https://www.sciencedirect.com/science/article/pii/S0377221717302035
     .. _Righini and Salani (2006): https://www.sciencedirect.com/science/article/pii/S1572528606000417
@@ -135,10 +83,7 @@
                  time_limit: Optional[float] = None,
                  threshold: Optional[float] = None,
                  elementary: Optional[bool] = False,
-<<<<<<< HEAD
-=======
                  dominance_frequency: Optional[int] = 1,
->>>>>>> 0154913f
                  seed: Union[int, RandomState, None] = None,
                  REF_forward: Optional[Callable] = None,
                  REF_backward: Optional[Callable] = None,
@@ -164,32 +109,14 @@
         self.time_limit = time_limit
         self.elementary = elementary
         self.threshold = threshold
-<<<<<<< HEAD
-        self.random_state = check_seed(seed)
-=======
         self.dominance_frequency = dominance_frequency
         self.random_state = check_seed(seed)
         # Set label class attributes
->>>>>>> 0154913f
         Label.REF_forward = REF_forward if REF_forward else add
         Label.REF_backward = REF_backward if REF_backward else sub
 
         self.REF_join = REF_join
 
-<<<<<<< HEAD
-        # Algorithm specific attributes #
-        self.start_time = None
-        self.fwd_search = None
-        self.bwd_search = None
-        self.current_label = OrderedDict({"forward": None, "backward": None})
-        # To save all best labels
-        self.final_label = None
-        self.best_labels = OrderedDict({
-            "forward": deque(),
-            "backward": deque()
-        })
-        self.best_label = None
-=======
         # Algorithm specific attributes
         self.iteration = 0
         # Containers for labels
@@ -219,7 +146,6 @@
                 break
 
         return self._process_paths()
->>>>>>> 0154913f
 
     @property
     def path(self):
@@ -245,147 +171,6 @@
             raise Exception("Please call the .run() method first")
         return self.best_label.res
 
-<<<<<<< HEAD
-    def run(self):
-        """Find shortest path with resource constraints in series.
-        """
-        self._init_searches()
-        self._update_current_labels()
-        while self.current_label["forward"] or self.current_label["backward"]:
-            direc = self._get_direction()
-            if direc:
-                self._move(direc)
-            else:
-                break
-            if self._terminate_serial():
-                break
-        self._clean_up()
-        self._update_best_labels()
-        self._process_paths()
-        if self.best_label is None:
-            raise Exception("No resource feasible path has been found")
-
-    def run_parallel(self):
-        """Find shortest path with resource constraints in parallel.
-        """
-        self._init_searches()
-        self._init_parallel()
-        fwd_thread = Process(target=self.fwd_search.run_parallel,
-                             args=(self.max_res, self.best_labels))
-        bwd_thread = Process(target=self.bwd_search.run_parallel,
-                             args=(self.min_res, self.best_labels))
-        # Start up threads
-        fwd_thread.start()
-        bwd_thread.start()
-        # Run searches
-        fwd_thread.join(self.time_limit)
-        bwd_thread.join(self.time_limit)
-        # Terminate threads
-        fwd_thread.terminate()
-        bwd_thread.terminate()
-        # Check if time limit exceeded without finding a path
-        _ = self._terminate_serial()
-
-        self._process_paths()
-        if self.best_labels is None:
-            raise Exception("No resource feasible path has been found")
-
-    def name_algorithm(self):
-        """Determine which algorithm is running.
-        Logs algorithm classification at INFO level.
-        """
-        HF, HB = self.max_res[0], self.min_res[0]
-        if self.direction == "forward":
-            LOG.info("Monodirectional forward labeling algorithm")
-        elif self.direction == "backward":
-            LOG.info("Monodirectional backward labeling algorithm")
-        elif HF > HB:
-            LOG.info(
-                "Bidirectional labeling algorithm with dynamic halfway point")
-        else:
-            LOG.info("The algorithm can't move in either direction!")
-
-    # Private methods #
-
-    def _init_searches(self):
-        self.start_time = time()
-        # Initialise forward search
-        self.fwd_search = Search(self.G, self.max_res, self.min_res, "forward",
-                                 self.elementary)
-        # initialise backward search
-        self.bwd_search = Search(self.G, self.max_res, self.min_res, "backward",
-                                 self.elementary)
-
-    def _init_parallel(self):
-        mgr = Manager()
-        # Shared data structures
-        self.max_res = mgr.list(self.max_res)
-        self.min_res = mgr.list(self.min_res)
-        self.best_labels = mgr.dict()
-
-    # Serial Search #
-
-    def _move(self, direc):
-        self._update_current_labels()
-        self._update_res()
-        if self.direction == "both":
-            self._update_best_labels()
-        self._update_final_label()
-        if self.current_label["forward"] and direc == "forward":
-            self.fwd_search.move(self.max_res)
-        elif self.current_label["backward"] and direc == "backward":
-            self.bwd_search.move(self.min_res)
-
-    def _terminate_serial(self) -> bool:
-        """Check whether time limit is violated or final path with weight
-        under the input threshold"""
-        if self.time_limit is not None and check_time_limit_breached(
-                self.start_time, self.time_limit):
-            if not self.final_label.check_st_path():
-                raise Exception("Time limit reached without finding a path")
-        if self._check_final_label():
-            return True
-        return False
-
-    def _check_final_label(self) -> bool:
-        """Check if the final label contains an s-t path with total weight that
-        is under the threshold."""
-        if self.final_label:
-            if self.final_label.check_st_path():
-                if self.threshold is not None and self.final_label.check_threshold(
-                        self.threshold):
-                    return True
-        return False
-
-    def _update_current_labels(self):
-        self.current_label["forward"] = self.fwd_search.current_label
-        self.current_label["backward"] = self.bwd_search.current_label
-
-    def _update_res(self):
-        self.min_res = self.fwd_search.get_res()
-        self.max_res = self.bwd_search.get_res()
-
-    def _update_best_labels(self):
-        self.best_labels["forward"] = self.fwd_search.best_labels
-        self.best_labels["backward"] = self.bwd_search.best_labels
-
-    def _update_final_label(self):
-        if self.direction == "forward":
-            self.final_label = self.fwd_search.final_label
-        elif self.direction == "backward":
-            self.final_label = self.bwd_search.final_label
-        else:
-            fwd_final = self.fwd_search.final_label
-            bwd_final = self.bwd_search.final_label
-            if fwd_final:
-                self.final_label = fwd_final
-            elif bwd_final:
-                self.final_label = bwd_final
-
-    def _get_direction(self):
-        """Determine the next search direction (for series search)
-        dending on the input method or direction
-=======
     def name_algorithm(self):
         """Given the resource bounds, prints which algorithm will run.
         """
@@ -455,7 +240,6 @@
     def _get_direction(self) -> Union[str, None]:
         """Returns which direction should be searched next
         None at termination.
->>>>>>> 0154913f
         """
         if self.direction == "both":
             if (self.current_label["forward"] and
@@ -468,37 +252,6 @@
                 if self.method == "random":
                     # return a random direction
                     return self.random_state.choice(["forward", "backward"])
-<<<<<<< HEAD
-                elif self.method == "generated":
-                    # return direction with least number of generated labels
-                    return ("forward" if self.fwd_search.generated_count <
-                            self.bwd_search.generated_count else "backward")
-                elif self.method == "processed":
-                    # return direction with least number of processed labels
-                    return ("forward" if self.fwd_search.processed_count <
-                            self.bwd_search.processed_count else "backward")
-                elif self.method == "unprocessed":
-                    # return direction with least number of unprocessed labels
-                    return ("forward" if self.fwd_search.unprocessed_count <
-                            self.bwd_search.unprocessed_count else "backward")
-            return
-        else:
-            if not self.current_label[self.direction]:
-                return
-            return self.direction
-
-    def _clean_up(self):
-        self.fwd_search.clean_up_best_labels()
-        self.bwd_search.clean_up_best_labels()
-
-    # Path post-processing #
-
-    def _process_paths(self):
-        # Processing of output path.
-        if len(self.best_labels["forward"]) > 1 and len(
-                self.best_labels["backward"]) > 1:
-            # If bi-directional algorithm used, run path joining procedure.
-=======
                 elif self.method == "unprocessed":
                     # return direction with least number of unprocessed_labels labels
                     return ("forward" if self.unprocessed_counts["forward"] <
@@ -661,7 +414,6 @@
                 len(self.best_labels["backward"]) > 1):
             # Run path joining procedure.
             self._clean_up_best_labels()
->>>>>>> 0154913f
             self._join_paths()
         # If one direction of not both directions traversed,
         else:
@@ -682,11 +434,7 @@
                            label,
                            cumulative_res=None,
                            invert_min_res=False):
-<<<<<<< HEAD
-        # Reverse backward path and inverts resource consumption
-=======
         'Reverse backward path and inverts resource consumption'
->>>>>>> 0154913f
         label.path.reverse()
         label.res[0] = self.max_res_in[0] - label.res[0]
         if cumulative_res is not None:
@@ -695,8 +443,6 @@
             label.res[1:] = label.res[1:] - self.min_res_in[1:]
         return label
 
-<<<<<<< HEAD
-=======
     def _clean_up_best_labels(self):
         'Remove all dominated labels in best_labels'
         for direc in ["forward", "backward"]:
@@ -706,7 +452,6 @@
                     self._check_dominance(label, direc, best=True))
             self._remove_labels(labels_to_pop, direc, best=True)
 
->>>>>>> 0154913f
     def _join_paths(self):
         """The procedure "Join" or Algorithm 3 from
         `Righini and Salani (2006)`_.
@@ -717,23 +462,15 @@
         """
         LOG.debug("joining")
         for fwd_label in self.best_labels["forward"]:
-<<<<<<< HEAD
-            # Create generator for backward labels using current forward label.
-=======
             # Create generator for backward labels for current forward label.
             # Includes only those that:
             # 1. Paths can be joined (exists a connecting edge)
             # 2. Introduces no cycles
             # 3. When combined with the forward label, they satisfy the halfway check
->>>>>>> 0154913f
             bwd_labels = (l for l in self.best_labels["backward"]
                           if (fwd_label.node, l.node) in self.G.edges() and all(
                               n not in fwd_label.path
                               for n in l.path) and self._half_way(fwd_label, l))
-<<<<<<< HEAD
-=======
-
->>>>>>> 0154913f
             for bwd_label in bwd_labels:
                 # Merge two labels
                 merged_label = self._merge_labels(fwd_label, bwd_label)
@@ -741,15 +478,7 @@
                 if (merged_label and merged_label.feasibility_check(
                         self.max_res_in, self.min_res_in)):
                     # Save label
-<<<<<<< HEAD
-                    self._save(merged_label)
-                    # Stop if threshold specified and label is under
-                    if self.threshold is not None and merged_label.check_threshold(
-                            self.threshold):
-                        return
-=======
                     self._join_save(merged_label)
->>>>>>> 0154913f
 
     def _half_way(self, fwd_label, bwd_label):
         """Checks if a pair of labels is closes to the half-way point.
@@ -787,28 +516,13 @@
             # Extend forward label along joining edge
             label = fwd_label.get_new_label(edge, "forward")
             if not label:
-<<<<<<< HEAD
-                return None
-=======
                 return
->>>>>>> 0154913f
             # Process backward label
             self._process_bwd_label(_bwd_label, label.res)
             final_res = _bwd_label.res
         # Record total weight, total_res and final path
         weight = fwd_label.weight + edge[2]['weight'] + _bwd_label.weight
         final_path = fwd_label.path + _bwd_label.path
-<<<<<<< HEAD
-        merged_label = Label(weight, "Sink", final_res, final_path)
-        return merged_label
-
-    def _save(self, label):
-        # Saves a label for exposure
-        if not self.best_label or label.full_dominance(self.best_label,
-                                                       "forward"):
-            LOG.debug("Current label path = %s, weight = %s", label.path,
-                      round(label.weight, 2))
-=======
         return Label(weight, "Sink", final_res, final_path)
 
     def _join_save(self, label):
@@ -817,5 +531,4 @@
                                                        "forward"):
             LOG.debug("Saving path %s as best, with weight %s", label.path,
                       label.weight)
->>>>>>> 0154913f
             self.best_label = label