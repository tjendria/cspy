--- conflicted
+++ resolved
@@ -1,13 +1,7 @@
 from types import BuiltinFunctionType
-<<<<<<< HEAD
-from typing import List
-from numpy import array_equal
-from collections import deque, OrderedDict
-=======
 from typing import List, Callable
->>>>>>> 0154913f
 
-from numpy import greater, greater_equal, less_equal
+from numpy import greater, greater_equal, less_equal, array_equal
 
 
 class Label:
@@ -27,12 +21,8 @@
         all nodes in the path
     """
 
-<<<<<<< HEAD
-    REF_forward, REF_backward = None, None
-=======
     REF_forward: Callable = None
     REF_backward: Callable = None
->>>>>>> 0154913f
 
     def __init__(self, weight: float, node: str, res: List, path: List):
         self.weight = weight
@@ -41,81 +31,11 @@
         self.path = path
         self.seen = False
 
-    def __eq__(self, other):
-        if other:
-            if self.weight != other.weight:
-                return False
-            if self.node != other.node:
-                return False
-            if not array_equal(self.res, other.res):
-                return False
-            if self.path != other.path:
-                return False
-            return True
-        return False
-
-    def __hash__(self):
-        return id(self)
-
     def __repr__(self):
         return str(self)
 
     def __str__(self):
-<<<<<<< HEAD
-        return "Label({0},{1},{2})".format(self.weight, self.node, self.res)
-
-    def dominates(self,
-                  other,
-                  direction: str,
-                  elementary: bool = False) -> bool:
-        """Determine whether `self` dominates `other`.
-        :return: bool
-        """
-        # Assume self dominates other
-        if self.node != other.node:
-            raise TypeError("Non-comparable labels given")
-
-        if self.weight > other.weight:
-            return False
-        if elementary and not other.is_path_subset(self):
-            return False
-        if direction == "backward":
-            # Check for the monotone resource (non-increasing)
-            if self.res[0] < other.res[0]:
-                return False
-            # Check for all other resources (non-decreasing)
-            if any(self.res[1:] > other.res[1:]):
-                return False
-        elif direction == "forward":
-            if any(self.res > other.res):
-                return False
-        return True
-
-    def full_dominance(self, other, direction: str) -> bool:
-        """Checks whether `self` dominates `other` for the input direction.
-        In the case when neither dominates , i.e. they are non-dominated,
-        the direction is flipped labels are compared again.
-
-        :return: bool
-        """
-        self_dominates = self.dominates(other, direction)
-        other_dominates = other.dominates(self, direction)
-        # self dominates other for the input direction
-        if self_dominates:
-            return True
-        # Both non-dominated labels in this direction.
-        elif (not self_dominates and not other_dominates):
-            # flip directions
-            flip_direc = "forward" if direction == "backward" else "backward"
-            self_dominates_flipped = self.dominates(other, flip_direc)
-            # label 1 dominates other in the flipped direction
-            if self_dominates_flipped:
-                return True
-            elif self.weight < other.weight:
-                return True
-=======
         return "Label({0},{1})".format(self.weight, self.path)
->>>>>>> 0154913f
 
     def get_new_label(self, edge: tuple, direction: str):
         """Create a label by extending the current label along the input `edge`
@@ -125,12 +45,9 @@
         path = list(self.path)
         weight, res = edge[2]["weight"], edge[2]["res_cost"]
         node = edge[1] if direction == "forward" else edge[0]
-<<<<<<< HEAD
-=======
         # FIXME hardcoded elementary
         if node in path:  # If node already visited.
             return None
->>>>>>> 0154913f
         path.append(node)
         if direction == "forward":
             if isinstance(self.REF_forward, BuiltinFunctionType):
@@ -162,9 +79,6 @@
         `min_res` - Lower bound
         :return: True if resource feasible label, False otherwise.
         """
-<<<<<<< HEAD
-        return all(max_res >= self.res) and all(min_res <= self.res)
-=======
         return all(greater_equal(max_res, self.res)) and all(
             less_equal(min_res, self.res))
 
@@ -212,7 +126,6 @@
                 return True
             elif self.weight < other.weight:
                 return True
->>>>>>> 0154913f
 
     def check_threshold(self, threshold) -> bool:
         """Check if a s-t path has a total weight
@@ -222,15 +135,5 @@
         return False
 
     def check_st_path(self) -> bool:
-<<<<<<< HEAD
-        return all(_ in self.path for _ in ["Source", "Sink"])
-
-    def is_path_subset(self, other) -> bool:
-        """
-        :return: True if path of self is a subset of other, False otherwise.
-        """
-        return all(n in other.path for n in self.path)
-=======
         return ((self.path[0] == "Source" and self.path[-1] == "Sink") or
-                (self.path[-1] == "Source" and self.path[0] == "Sink"))
->>>>>>> 0154913f
+                (self.path[-1] == "Source" and self.path[0] == "Sink"))